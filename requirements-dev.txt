--- conflicted
+++ resolved
@@ -3,11 +3,7 @@
 amqp==5.1.1; python_version >= '3.6'
 async-timeout==4.0.2; python_version >= '3.6'
 attrs==22.1.0
-<<<<<<< HEAD
-babel==2.10.3; python_version >= '3.6'
-=======
-babel==2.11.0 ; python_version >= '3.6'
->>>>>>> c93d0f39
+babel==2.11.0; python_version >= '3.6'
 billiard==3.6.4.0
 black==22.6.0
 celery==5.2.7
@@ -16,24 +12,19 @@
 cfgv==3.3.1; python_full_version >= '3.6.1'
 charset-normalizer==2.1.1; python_version >= '3.6'
 click==8.1.3; python_version >= '3.7'
-click-didyoumean==0.3.0; python_version < '4' and python_full_version >= '3.6.2'
+click-didyoumean==0.3.0; python_full_version >= '3.6.2' and python_version < '4'
 click-plugins==1.1.1
 click-repl==0.2.0
 configobj==5.0.6
 coverage==6.4.4
-<<<<<<< HEAD
-cryptography==38.0.1
+cryptography==38.0.3
 deprecated==1.2.13; python_version >= '2.7' and python_version not in '3.0, 3.1, 3.2, 3.3'
-=======
-cryptography==38.0.3
-deprecated==1.2.13 ; python_version >= '2.7' and python_version not in '3.0, 3.1, 3.2, 3.3'
->>>>>>> c93d0f39
 distlib==0.3.5
 docutils==0.17.1; python_version >= '2.7' and python_version not in '3.0, 3.1, 3.2, 3.3, 3.4'
 dynaconf[ini]==3.1.11
 filelock==3.8.0
 flake8==5.0.4
-identify==2.5.6; python_version >= '3.7'
+identify==2.5.8; python_version >= '3.7'
 idna==3.4; python_version >= '3.5'
 imagesize==1.4.1; python_version >= '2.7' and python_version not in '3.0, 3.1, 3.2, 3.3'
 iniconfig==1.1.1
@@ -55,7 +46,7 @@
 pluggy==1.0.0
 pre-commit==2.20.0
 pretend==1.0.9
-prompt-toolkit==3.0.31; python_full_version >= '3.6.2'
+prompt-toolkit==3.0.32; python_full_version >= '3.6.2'
 py==1.11.0
 pycodestyle==2.9.1
 pycparser==2.21
@@ -64,22 +55,13 @@
 pynacl==1.5.0
 pyparsing==3.0.9; python_full_version >= '3.6.8'
 pytest==7.1.2
-<<<<<<< HEAD
-pytz==2022.5
+pytz==2022.6
 pyyaml==6.0; python_version >= '3.6'
 redis==4.3.4
 requests==2.28.1; python_version >= '3.7' and python_version < '4'
-securesystemslib==0.25.0; python_version ~= '3.7'
+securesystemslib==0.23.0
 setuptools==65.5.0; python_version >= '3.7'
-six==1.16.0; python_version >= '2.7' and python_version not in '3.0, 3.1, 3.2, 3.3'
-=======
-pytz==2022.6
-pyyaml==6.0 ; python_version >= '3.6'
-redis==4.3.4
-requests==2.28.1 ; python_version >= '3.7' and python_version < '4'
-securesystemslib==0.23.0
-six==1.16.0 ; python_version >= '2.7' and python_version not in '3.0, 3.1, 3.2, 3.3'
->>>>>>> c93d0f39
+six==1.16.0; python_version >= '2.7' and python_version not in '3.0, 3.1, 3.2'
 snowballstemmer==2.2.0
 sphinx==5.1.1
 sphinx-rtd-theme==1.0.0
